<template>
  <v-app>
    <v-container style="max-width: 500px">
      <div v-if="event">
<<<<<<< HEAD
        <button v-if="!isRegistered" @click="register">
          Register for this event
        </button>
        <div class="confirm-text" v-else>
          You are registered for this event ✓
        </div>
=======
>>>>>>> 933abbc2
        <h1>{{ event.title }}</h1>
        <h3 v-if="event.startDate != undefined" class="event-date">
          {{ formatDateTime(event) }}
        </h3>
      </div>
      <div v-else-if="showSignIn" class="center-container">
        <button @click="signIn">
          Sign in to register for this event
        </button>
      </div>
      <button v-if="!isRegistered" @click="register">
        Register for this event
      </button>
      <div v-else-if="isRegistered">
        <div class="confirm-text">You are registered for this event ✓</div>
        <div class="center-container column">
          <button @click="openLink('https://linktr.ee/scuacm')" class="button">
            Visit Our Linktree
          </button>
          <button @click="openLink('https://hackforhumanity.io/')" class="button">
            Learn About Hack for Humanity
          </button>
        </div>
      </div>
      <img v-if="flyerImage && !isRegistered" :src="flyerImage" class="flyer" />
    </v-container>
  </v-app>
</template>

<script>
import "../assets/scss/board-media.scss";

// import firebase from 'firebase/compat/app'
import "firebase/compat/firestore";
<<<<<<< HEAD
import { db, auth, Timestamp } from "../firebase";
import { GoogleAuthProvider } from "firebase/auth";
import { getFormatDateTime } from "../helpers";
=======
import { db, auth, Timestamp, storage } from "../firebase";
import { GoogleAuthProvider } from "firebase/auth";
import { getFormatDateTime } from "../helpers";
import { ref, getDownloadURL } from "firebase/storage";
>>>>>>> 933abbc2

export default {
  name: "RegisterPage",

  components: {},

  mounted() {
    auth.onAuthStateChanged(async (user) => {
      if (user) {
        this.user = user;
        const eventId = this.$route.params.id;
        const doc = await db.collection("events").doc(eventId).get();
        if (doc.exists) {
          const registration = await db
            .collection("registrations")
            .where("uid", "==", user.uid)
            .where("event", "==", eventId)
            .get();
          // console.log(registration.docs);
          if (registration.docs.length > 0) {
            this.isRegistered = true;
          }
          this.event = { ...doc.data(), id: doc.id };
<<<<<<< HEAD
=======
          if (this.event.flyer) {
            try {
              this.flyerImage = await getDownloadURL(
                ref(storage, this.event.flyer)
              );
            } catch (e) {
              console.log("No image available");
            }
          }
>>>>>>> 933abbc2
        }
      } else {
        this.showSignIn = true;
      }
    });
  },

  methods: {
    async register() {
      const eventId = this.$route.params.id;
      const data = {
        uid: this.user.uid,
        event: eventId,
        timestamp: Timestamp.now(),
      };
<<<<<<< HEAD

      const eventRef = db.collection("events").doc(eventId);
      const registrationRef = db.collection("registrations");

      await db.runTransaction(async (transaction) => {
        const eventDoc = await transaction.get(eventRef);
        if (!eventDoc.exists) {
          throw "Event does not exist!";
        }

        const newCount = (eventDoc.data().counter ?? 0) + 1;
        transaction.update(eventRef, { counter: newCount });
        transaction.set(registrationRef.doc(), data);
      });

=======
      await db.collection("registrations").add(data);
>>>>>>> 933abbc2
      this.isRegistered = true;
    },

    signIn() {
      const provider = new GoogleAuthProvider();
      provider.addScope("email");
<<<<<<< HEAD
=======

>>>>>>> 933abbc2
      auth.signInWithPopup(provider);
    },

    formatDateTime(event) {
      return getFormatDateTime(event);
    },
<<<<<<< HEAD
=======
    openLink(url) {
      window.open(url, "_blank");
    },
>>>>>>> 933abbc2
  },

  data() {
    return {
      showSignIn: false,
      event: null,
      isRegistered: false,
      user: null,
      flyerImage: null,
    };
  },
};
</script>

<style scoped>
<<<<<<< HEAD
button {
  border-radius: 40px;
  padding: 10px 30px;
  background-color: #1c548d;
  margin: 0px 10px 20px 15px;
  color: white;
=======
.flyer {
  width: 100%;
  border-radius: 1rem;
  margin-bottom: 20px;
}
button {
  width: 100%;
  border-radius: 40px;
  padding: 20px 30px;
  background-color: #1c548d;
  margin: 0px 20px 20px 0px;
  color: white;
  font-size: 20px;
>>>>>>> 933abbc2
}
.confirm-text {
  background-color: white;
  color: #4bb543;
  font-size: 20px;
<<<<<<< HEAD
  margin: 17px 0px;
=======
}
.event-date {
  padding-bottom: 20px;
}
.center-container {
  display: flex;
  justify-content: center;
  align-items: center;
  height: 100vh;
}
.center-container.column {
  flex-direction: column;
  align-items: center;
>>>>>>> 933abbc2
}
</style><|MERGE_RESOLUTION|>--- conflicted
+++ resolved
@@ -2,15 +2,12 @@
   <v-app>
     <v-container style="max-width: 500px">
       <div v-if="event">
-<<<<<<< HEAD
         <button v-if="!isRegistered" @click="register">
           Register for this event
         </button>
         <div class="confirm-text" v-else>
           You are registered for this event ✓
         </div>
-=======
->>>>>>> 933abbc2
         <h1>{{ event.title }}</h1>
         <h3 v-if="event.startDate != undefined" class="event-date">
           {{ formatDateTime(event) }}
@@ -45,16 +42,11 @@
 
 // import firebase from 'firebase/compat/app'
 import "firebase/compat/firestore";
-<<<<<<< HEAD
+
 import { db, auth, Timestamp } from "../firebase";
 import { GoogleAuthProvider } from "firebase/auth";
 import { getFormatDateTime } from "../helpers";
-=======
-import { db, auth, Timestamp, storage } from "../firebase";
-import { GoogleAuthProvider } from "firebase/auth";
-import { getFormatDateTime } from "../helpers";
 import { ref, getDownloadURL } from "firebase/storage";
->>>>>>> 933abbc2
 
 export default {
   name: "RegisterPage",
@@ -78,8 +70,6 @@
             this.isRegistered = true;
           }
           this.event = { ...doc.data(), id: doc.id };
-<<<<<<< HEAD
-=======
           if (this.event.flyer) {
             try {
               this.flyerImage = await getDownloadURL(
@@ -89,7 +79,6 @@
               console.log("No image available");
             }
           }
->>>>>>> 933abbc2
         }
       } else {
         this.showSignIn = true;
@@ -105,7 +94,6 @@
         event: eventId,
         timestamp: Timestamp.now(),
       };
-<<<<<<< HEAD
 
       const eventRef = db.collection("events").doc(eventId);
       const registrationRef = db.collection("registrations");
@@ -116,36 +104,27 @@
           throw "Event does not exist!";
         }
 
-        const newCount = (eventDoc.data().counter ?? 0) + 1;
-        transaction.update(eventRef, { counter: newCount });
+        const newCount = (eventDoc.data().attendance ?? 0) + 1;
+        transaction.update(eventRef, { attendance: newCount });
         transaction.set(registrationRef.doc(), data);
       });
 
-=======
       await db.collection("registrations").add(data);
->>>>>>> 933abbc2
       this.isRegistered = true;
     },
 
     signIn() {
       const provider = new GoogleAuthProvider();
       provider.addScope("email");
-<<<<<<< HEAD
-=======
-
->>>>>>> 933abbc2
       auth.signInWithPopup(provider);
     },
 
     formatDateTime(event) {
       return getFormatDateTime(event);
     },
-<<<<<<< HEAD
-=======
     openLink(url) {
       window.open(url, "_blank");
     },
->>>>>>> 933abbc2
   },
 
   data() {
@@ -161,36 +140,23 @@
 </script>
 
 <style scoped>
-<<<<<<< HEAD
 button {
   border-radius: 40px;
   padding: 10px 30px;
   background-color: #1c548d;
   margin: 0px 10px 20px 15px;
   color: white;
-=======
+}
 .flyer {
   width: 100%;
   border-radius: 1rem;
   margin-bottom: 20px;
 }
-button {
-  width: 100%;
-  border-radius: 40px;
-  padding: 20px 30px;
-  background-color: #1c548d;
-  margin: 0px 20px 20px 0px;
-  color: white;
-  font-size: 20px;
->>>>>>> 933abbc2
-}
 .confirm-text {
   background-color: white;
   color: #4bb543;
   font-size: 20px;
-<<<<<<< HEAD
   margin: 17px 0px;
-=======
 }
 .event-date {
   padding-bottom: 20px;
@@ -204,6 +170,5 @@
 .center-container.column {
   flex-direction: column;
   align-items: center;
->>>>>>> 933abbc2
 }
 </style>